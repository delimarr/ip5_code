pip
deepxde
pandas
isort
pydocstyle
pylint
mypy
<<<<<<< HEAD
tensorflow
tensorflow-probability
=======
numpy
cupy
>>>>>>> 1ec80b5a
<|MERGE_RESOLUTION|>--- conflicted
+++ resolved
@@ -1,14 +1,10 @@
-pip
-deepxde
-pandas
-isort
-pydocstyle
-pylint
-mypy
-<<<<<<< HEAD
-tensorflow
-tensorflow-probability
-=======
-numpy
-cupy
->>>>>>> 1ec80b5a
+pip
+deepxde
+pandas
+isort
+pydocstyle
+pylint
+mypy
+numpy
+tensorflow
+tensorflow-probability